--- conflicted
+++ resolved
@@ -1,12 +1,9 @@
-<<<<<<< HEAD
 ## 5.7.3 (2018-04-20)
 
 This is the last version of the 5.x branch. If your system is upgraded to 5.7.3, you will have the option of upgrading to the next major version (6.x), however the settings database will need to be deleted. This can be done through the web UI or manually by reinstalling Mycodo fresh.
-=======
 ## 6.0.0 (Unreleased)
 
 Version 6.0.0 has changes to the database schema that could not be upgraded to. To upgrade to this version, the settings database must be created anew. You either have the options of staying at the last version (5.7.x), or deleting the settings database and upgrading. You will be presented with a menu on the upgrade screen explaining your options, and a button to perform an upgrade/database deletion.
->>>>>>> 55cbe1d4
 
 ### Features
 
