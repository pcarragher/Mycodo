#!/bin/bash
#
#  upgrade_commands.sh - Mycodo commands
#
if [ "$EUID" -ne 0 ] ; then
  printf "Please run as root.\n"
  exit 1
fi

# Required apt packages. This has only been tested with Raspbian for the
# Raspberry Pi but should work with most debian-based systems.
APT_PKGS="fswebcam gawk gcc git libffi-dev libi2c-dev logrotate \
          moreutils nginx python-setuptools sqlite3 wget \
          python3 python3-dev python3-smbus"

# Get the Mycodo root directory
SOURCE="${BASH_SOURCE[0]}"
while [ -h "$SOURCE" ]; do # resolve $SOURCE until the file is no longer a symlink
  DIR="$( cd -P "$( dirname "$SOURCE" )" && pwd )"
  SOURCE="$(readlink "$SOURCE")"
  [[ $SOURCE != /* ]] && SOURCE="$DIR/$SOURCE" # if $SOURCE was a relative symlink, we need to resolve it relative to the path where the symlink file was located
done
MYCODO_PATH="$( cd -P "$( dirname "${SOURCE}" )/../.." && pwd )"
cd ${MYCODO_PATH}

HELP_OPTIONS="upgrade_commands.sh [option] - Program to execute various mycodo commands

Options:
  backup-create                 Create a backup of the ~/Mycodo directory
  backup-restore [backup]       Restore [backup] location, which must be the full path to the backup.
                                Ex.: '/var/Mycodo-backups/Mycodo-backup-2018-03-11_21-19-15-5.6.4/'
  compile-mycodo-wrapper        Compile mycodo_wrapper.c
  compile-translations          Compile language translations for web interface
  create-files-directories      Create required directories
  create-symlinks               Create required symlinks
  create-user                   Create 'mycodo' user and add to appropriate groups
  initialize                    Issues several commands to set up directories/files/permissions
  restart-daemon                Restart the Mycodo daemon
  setup-virtualenv              Create a Python virtual environment
  ssl-certs-generate            Generate SSL certificates for the web user interface
  ssl-certs-regenerate          Regenerate SSL certificates
  uninstall-apt-pip             Uninstall the apt version of pip
  update-alembic                Use alembic to upgrade the mycodo.db settings database
  update-apt                    Update apt sources
  update-cron                   Update cron entries
  install-pigpiod               Install pigpiod
  uninstall-pigpiod             Uninstall pigpiod
  disable-pigpiod               Disable pigpiod
  enable-pigpiod-low            Enable pigpiod with 1 ms sample rate
  enable-pigpiod-high           Enable pigpiod with 5 ms sample rate
  enable-pigpiod-disabled       Create empty service to indicate pigpiod is disabled
  update-pigpiod                Update to latest version of pigpiod service file
  update-influxdb               Update influxdb to the latest version
  update-influxdb-db-user       Create the influxdb database and user
  update-logrotate              Install logrotate script
  update-mycodo-startup-script  Install the Mycodo daemon startup script
  update-packages               Install required apt packages are installed/up-to-date
  update-permissions            Set permissions for Mycodo directories/files
  update-pip3                   Update pip
  update-pip3-packages          Update required pip packages
  install-pip-dependency [dep]  Install [dep]
  update-swap-size              Ensure sqap size is sufficiently large (512 MB)
  install-numpy                 Install numpy
  install-wiringpi              Install wiringpi
<<<<<<< HEAD
  upgrade                       Upgrade Mycodo to the latest release
  upgrade-major-release         Upgrade Mycodo to a major version release
=======
  upgrade                       Upgrade Mycodo to the latest release (of the current major version)
  upgrade-next-release          Upgrade Mycodo to the next major version release
>>>>>>> 55cbe1d4
  upgrade-master                Upgrade Mycodo to the master branch of the Mycodo github repository
  upgrade-post                  Post-Upgrade commands
  web-server-connect            Attampt to connect to the web server
  web-server-reload             Reload the web server
  web-server-restart            Restart the web server
  web-server-update             Update the web server configuration files
"

case "${1:-''}" in
    'backup-create')
        /bin/bash ${MYCODO_PATH}/mycodo/scripts/mycodo_backup_create.sh
    ;;
    'backup-restore')
        /bin/bash ${MYCODO_PATH}/mycodo/scripts/mycodo_backup_restore.sh ${2}
    ;;
    'compile-mycodo-wrapper')
        printf "\n#### Compiling mycodo_wrapper\n"
        gcc ${MYCODO_PATH}/mycodo/scripts/mycodo_wrapper.c -o ${MYCODO_PATH}/mycodo/scripts/mycodo_wrapper
        chown root:mycodo ${MYCODO_PATH}/mycodo/scripts/mycodo_wrapper
        chmod 4770 ${MYCODO_PATH}/mycodo/scripts/mycodo_wrapper
    ;;
    'compile-translations')
        printf "\n#### Compiling Translations\n"
        cd ${MYCODO_PATH}/mycodo
        ${MYCODO_PATH}/env/bin/pybabel compile -d mycodo_flask/translations
    ;;
    'create-files-directories')
        printf "\n#### Creating files and directories\n"
        mkdir -p /var/log/mycodo
        mkdir -p /var/Mycodo-backups

        if [ ! -e /var/log/mycodo/mycodo.log ]; then
            touch /var/log/mycodo/mycodo.log
        fi
        if [ ! -e /var/log/mycodo/mycodobackup.log ]; then
            touch /var/log/mycodo/mycodobackup.log
        fi
        if [ ! -e /var/log/mycodo/mycodokeepup.log ]; then
            touch /var/log/mycodo/mycodokeepup.log
        fi
        if [ ! -e /var/log/mycodo/mycododependency.log ]; then
            touch /var/log/mycodo/mycododependency.log
        fi
        if [ ! -e /var/log/mycodo/mycodoupgrade.log ]; then
            touch /var/log/mycodo/mycodoupgrade.log
        fi
        if [ ! -e /var/log/mycodo/mycodorestore.log ]; then
            touch /var/log/mycodo/mycodorestore.log
        fi
        if [ ! -e /var/log/mycodo/login.log ]; then
            touch /var/log/mycodo/login.log
        fi

        # Create empty mycodo database file if it doesn't exist
        if [ ! -e ${MYCODO_PATH}/databases/mycodo.db ]; then
            touch ${MYCODO_PATH}/databases/mycodo.db
        fi
        /bin/bash ${MYCODO_PATH}/mycodo/scripts/upgrade_commands.sh update-permissions
    ;;
    'create-symlinks')
        printf "\n#### Creating symlinks to Mycodo executables\n"
        ln -sfn ${MYCODO_PATH} /var/mycodo-root
        ln -sfn ${MYCODO_PATH}/mycodo/mycodo_daemon.py /usr/bin/mycodo-daemon
        ln -sfn ${MYCODO_PATH}/mycodo/mycodo_client.py /usr/bin/mycodo-client
        ln -sfn ${MYCODO_PATH}/mycodo/scripts/upgrade_commands.sh /usr/bin/mycodo-commands
        ln -sfn ${MYCODO_PATH}/mycodo/scripts/mycodo_backup_create.sh /usr/bin/mycodo-backup
        ln -sfn ${MYCODO_PATH}/mycodo/scripts/mycodo_backup_restore.sh /usr/bin/mycodo-restore
        ln -sfn ${MYCODO_PATH}/mycodo/scripts/mycodo_wrapper /usr/bin/mycodo-wrapper
        ln -sfn ${MYCODO_PATH}/env/bin/pip3 /usr/bin/mycodo-pip
        ln -sfn ${MYCODO_PATH}/env/bin/python3 /usr/bin/mycodo-python
    ;;
    'create-user')
        printf "\n#### Creating mycodo user\n"
        useradd -M mycodo
        adduser mycodo adm
        adduser mycodo dialout
        adduser mycodo gpio
        adduser mycodo i2c
        adduser mycodo video
    ;;
    'initialize')
        printf "\n#### Running initialization\n"
        /bin/bash ${MYCODO_PATH}/mycodo/scripts/upgrade_commands.sh create-user
        /bin/bash ${MYCODO_PATH}/mycodo/scripts/upgrade_commands.sh compile-mycodo-wrapper
        /bin/bash ${MYCODO_PATH}/mycodo/scripts/upgrade_commands.sh create-symlinks
        /bin/bash ${MYCODO_PATH}/mycodo/scripts/upgrade_commands.sh create-files-directories
        systemctl daemon-reload
    ;;
    'restart-daemon')
        printf "\n#### Restarting the Mycodo daemon\n"
        service mycodo stop
        sleep 2
        ${MYCODO_PATH}/env/bin/python ${MYCODO_PATH}/mycodo/scripts/restart_daemon.py
        service mycodo start
    ;;
    'setup-virtualenv')
        printf "\n#### Checking python 3 virtualenv\n"
        if [ ! -e ${MYCODO_PATH}/env/bin/python3 ]; then
            printf "#### Virtualenv doesn't exist. Creating...\n"
            pip install virtualenv --upgrade
            rm -rf ${MYCODO_PATH}/env
            virtualenv --system-site-packages -p /usr/bin/python3.5 ${MYCODO_PATH}/env
        else
            printf "#### Virtualenv already exists, skipping creation\n"
        fi
    ;;
    'ssl-certs-generate')
        printf "\n#### Generating SSL certificates at ${MYCODO_PATH}/mycodo/mycodo_flask/ssl_certs (replace with your own if desired)\n"
        mkdir -p ${MYCODO_PATH}/mycodo/mycodo_flask/ssl_certs
        cd ${MYCODO_PATH}/mycodo/mycodo_flask/ssl_certs/
        rm -f ./*.pem ./*.csr ./*.crt ./*.key

        openssl genrsa -out server.pass.key 4096
        openssl rsa -in server.pass.key -out server.key
        rm -f server.pass.key
        openssl req -new -key server.key -out server.csr \
            -subj "/O=mycodo/OU=mycodo/CN=mycodo"
        openssl x509 -req \
            -days 3653 \
            -in server.csr \
            -signkey server.key \
            -out server.crt
    ;;
    'ssl-certs-regenerate')
        printf "\n#### Regenerating SSL certificates at ${MYCODO_PATH}/mycodo/mycodo_flask/ssl_certs\n"
        rm -rf ${MYCODO_PATH}/mycodo/mycodo_flask/ssl_certs/*.pem
        /bin/bash ${MYCODO_PATH}/mycodo/scripts/upgrade_commands.sh ssl-certs-generate
        /bin/bash ${MYCODO_PATH}/mycodo/scripts/upgrade_commands.sh initialize
        sudo service nginx restart
        sudo service mycodoflask restart
    ;;
    'uninstall-apt-pip')
        printf "\n#### Uninstalling apt version of pip (if installed)\n"
        apt-get purge -y python-pip
    ;;
    'update-alembic')
        printf "\n#### Upgrading Mycodo database with alembic (if needed)\n"
        cd ${MYCODO_PATH}/databases
        ${MYCODO_PATH}/env/bin/alembic upgrade head
    ;;
    'update-apt')
        printf "\n\n#### Updating apt repositories\n"
        apt-get update
    ;;
    'update-cron')
        printf "\n#### Updating Mycodo crontab entry\n"
        /bin/bash ${MYCODO_PATH}/install/crontab.sh mycodo --remove
        printf "\n#### Updating Mycodo restart monitor crontab entry\n"
        /bin/bash ${MYCODO_PATH}/install/crontab.sh restart_daemon --remove
        /bin/bash ${MYCODO_PATH}/install/crontab.sh restart_daemon
    ;;
    'install-pigpiod')
        printf "\n#### Installing pigpiod\n"
        apt-get install -y python3-pigpio
        cd ${MYCODO_PATH}/install
        # wget --quiet -P ${MYCODO_PATH}/install abyz.co.uk/rpi/pigpio/pigpio.zip
        tar xf pigpio.tar
        cd ${MYCODO_PATH}/install/PIGPIO
        make -j4
        make install
        cd ${MYCODO_PATH}/install
        rm -rf ./PIGPIO
        /bin/bash ${MYCODO_PATH}/mycodo/scripts/upgrade_commands.sh disable-pigpiod
        /bin/bash ${MYCODO_PATH}/mycodo/scripts/upgrade_commands.sh enable-pigpiod-low
    ;;
    'uninstall-pigpiod')
        printf "\n#### Uninstalling pigpiod\n"
        apt-get remove -y python3-pigpio
        cd ${MYCODO_PATH}/install
        # wget --quiet -P ${MYCODO_PATH}/install abyz.co.uk/rpi/pigpio/pigpio.zip
        tar xf pigpio.tar
        cd ${MYCODO_PATH}/install/PIGPIO
        make uninstall
        cd ${MYCODO_PATH}/install
        rm -rf ./PIGPIO
        touch /etc/systemd/system/pigpiod_uninstalled.service
    ;;
    'disable-pigpiod')
        printf "\n#### Disabling installed pigpiod startup script\n"
        service pigpiod stop
        systemctl disable pigpiod.service
        rm -rf /etc/systemd/system/pigpiod.service
        systemctl disable pigpiod_low.service
        rm -rf /etc/systemd/system/pigpiod_low.service
        systemctl disable pigpiod_high.service
        rm -rf /etc/systemd/system/pigpiod_high.service
        rm -rf /etc/systemd/system/pigpiod_disabled.service
        rm -rf /etc/systemd/system/pigpiod_uninstalled.service
    ;;
    'enable-pigpiod-low')
        printf "\n#### Enabling pigpiod startup script (1 ms sample rate)\n"
        systemctl enable ${MYCODO_PATH}/install/pigpiod_low.service
        service pigpiod restart
    ;;
    'enable-pigpiod-high')
        printf "\n#### Enabling pigpiod startup script (5 ms sample rate)\n"
        systemctl enable ${MYCODO_PATH}/install/pigpiod_high.service
        service pigpiod restart
    ;;
    'enable-pigpiod-disabled')
        printf "\n#### pigpiod has been disabled. It can be enabled in the web UI configuration\n"
        touch /etc/systemd/system/pigpiod_disabled.service
    ;;
    'update-pigpiod')
        printf "\n#### Checking which pigpiod startup script is being used\n"
        GPIOD_SAMPLE_RATE=99
        if [ -e /etc/systemd/system/pigpiod_low.service ]; then
            GPIOD_SAMPLE_RATE=1
        elif [ -e /etc/systemd/system/pigpiod_high.service ]; then
            GPIOD_SAMPLE_RATE=5
        elif [ -e /etc/systemd/system/pigpiod_disabled.service ]; then
            GPIOD_SAMPLE_RATE=100
        fi

        /bin/bash ${MYCODO_PATH}/mycodo/scripts/upgrade_commands.sh disable-pigpiod

        if [ "$GPIOD_SAMPLE_RATE" -eq "1" ]; then
            /bin/bash ${MYCODO_PATH}/mycodo/scripts/upgrade_commands.sh enable-pigpiod-low
        elif [ "$GPIOD_SAMPLE_RATE" -eq "5" ]; then
            /bin/bash ${MYCODO_PATH}/mycodo/scripts/upgrade_commands.sh enable-pigpiod-high
        elif [ "$GPIOD_SAMPLE_RATE" -eq "100" ]; then
            /bin/bash ${MYCODO_PATH}/mycodo/scripts/upgrade_commands.sh enable-pigpiod-disabled
        else
            printf "#### Could not determine pgiod sample rate. Setting up pigpiod with 1 ms sample rate\n"
            /bin/bash ${MYCODO_PATH}/mycodo/scripts/upgrade_commands.sh enable-pigpiod-low
        fi
    ;;
    'update-influxdb')
        printf "\n#### Ensuring compatible version of influxdb is installed ####\n"
        INSTALL_ADDRESS="https://dl.influxdata.com/influxdb/releases/"
        INSTALL_FILE="influxdb_1.5.0_armhf.deb"
        CORRECT_VERSION="1.5.0-1"
        CURRENT_VERSION=$(apt-cache policy influxdb | grep 'Installed' | gawk '{print $2}')
        if [ "${CURRENT_VERSION}" != "${CORRECT_VERSION}" ]; then
            echo "#### Incorrect InfluxDB version (v${CURRENT_VERSION}) installed. Installing v${CORRECT_VERSION}..."
            wget --quiet ${INSTALL_ADDRESS}${INSTALL_FILE}
            dpkg -i ${INSTALL_FILE}
            rm -rf ${INSTALL_FILE}
            service influxdb restart
        else
            printf "Correct version of InfluxDB currently installed\n"
        fi
    ;;
    'update-influxdb-db-user')
        printf "\n#### Creating InfluxDB database and user\n"
        # Attempt to connect to influxdb 3 times, sleeping 60 seconds every fail
        for _ in {1..3}; do
            # Check if influxdb has successfully started and be connected to
            printf "#### Attempting to connect...\n" &&
            curl -sL -I localhost:8086/ping > /dev/null &&
            influx -execute "CREATE DATABASE mycodo_db" &&
            influx -database mycodo_db -execute "CREATE USER mycodo WITH PASSWORD 'mmdu77sj3nIoiajjs'" &&
            printf "#### Influxdb database and user successfully created\n" &&
            break ||
            # Else wait 30 seconds if the influxd port is not accepting connections
            # Everything below will begin executing if an error occurs before the break
            printf "#### Could not connect to Influxdb. Waiting 30 seconds then trying again...\n" &&
            sleep 30
        done
    ;;
    'update-logrotate')
        printf "\n#### Installing logrotate scripts\n"
        if [ -e /etc/cron.daily/logrotate ]; then
            printf "#### logrotate execution moved from cron.daily to cron.hourly\n"
            mv -f /etc/cron.daily/logrotate /etc/cron.hourly/
        fi
        cp -f ${MYCODO_PATH}/install/logrotate_mycodo /etc/logrotate.d/mycodo
        printf "#### Mycodo logrotate script installed\n"
    ;;
    'update-mycodo-startup-script')
        printf "\n#### Disabling installed mycodo startup script\n"
        systemctl disable mycodo.service
        rm -rf /etc/systemd/system/mycodo.service
        printf "#### Enabling current mycodo startup script\n"
        systemctl enable ${MYCODO_PATH}/install/mycodo.service
    ;;
    'update-packages')
        printf "\n#### Installing prerequisite apt packages and update pip\n"
        apt-get update -y
        apt-get remove -y apache2
        apt-get install -y ${APT_PKGS}
        easy_install pip
        pip install --upgrade pip
    ;;
    'update-permissions')
        printf "\n#### Setting permissions\n"
        chown -LR mycodo.mycodo ${MYCODO_PATH}
        chown -R mycodo.mycodo /var/log/mycodo
        chown -R mycodo.mycodo /var/Mycodo-backups
        chown -R influxdb.influxdb /var/lib/influxdb/data/

        find ${MYCODO_PATH} -type d -exec chmod u+wx,g+wx {} +
        find ${MYCODO_PATH} -type f -exec chmod u+w,g+w,o+r {} +

        chown root:mycodo ${MYCODO_PATH}/mycodo/scripts/mycodo_wrapper
        chmod 4770 ${MYCODO_PATH}/mycodo/scripts/mycodo_wrapper
    ;;
    'update-pip3')
        printf "\n#### Updating pip\n"
        ${MYCODO_PATH}/env/bin/pip3 install --upgrade pip
    ;;
    'update-pip3-packages')
        printf "\n#### Installing pip requirements from requirements.txt\n"
        if [ ! -d ${MYCODO_PATH}/env ]; then
            printf "\n## Error: Virtualenv doesn't exist. Create with $0 setup-virtualenv\n"
        else
            ${MYCODO_PATH}/env/bin/pip3 install --upgrade pip setuptools
            ${MYCODO_PATH}/env/bin/pip3 install --upgrade -r ${MYCODO_PATH}/install/requirements.txt
        fi
    ;;
    'install-pip-dependency')
        printf "\n#### Installing ${2} with pip\n"
        if [ ! -d ${MYCODO_PATH}/env ]; then
            printf "\n## Error: Virtualenv doesn't exist. Creating...\n"
            /bin/bash ${MYCODO_PATH}/mycodo/scripts/upgrade_commands.sh setup-virtualenv
        else
            ${MYCODO_PATH}/env/bin/pip3 install --upgrade ${2}
        fi
    ;;
    'update-swap-size')
        printf "\n#### Checking if swap size is 100 MB and needs to be changed to 512 MB\n"
        if grep -q "CONF_SWAPSIZE=100" "/etc/dphys-swapfile"; then
            printf "#### Swap currently set to 100 MB. Changing to 512 MB and restarting\n"
            sed -i 's/CONF_SWAPSIZE=100/CONF_SWAPSIZE=512/g' /etc/dphys-swapfile
            /etc/init.d/dphys-swapfile stop
            /etc/init.d/dphys-swapfile start
        else
            printf "#### Swap not currently set to 100 MB. Not changing.\n"
        fi
    ;;
    'install-numpy')
        printf "\n#### Installing numpy\n"
        apt-get install -y python3-numpy
    ;;
    'install-wiringpi')
        printf "\n#### Installing wiringpi\n"
        git clone git://git.drogon.net/wiringPi ${MYCODO_PATH}/install/wiringPi
        cd ${MYCODO_PATH}/install/wiringPi
        ./build
        cd ${MYCODO_PATH}/install
        rm -rf ./wiringPi
    ;;
    'upgrade')
        /bin/bash ${MYCODO_PATH}/mycodo/scripts/upgrade_mycodo_release.sh
    ;;
    'upgrade-next-release')
        /bin/bash ${MYCODO_PATH}/mycodo/scripts/upgrade_mycodo_release_next.sh
    ;;
    'upgrade-master')
        /bin/bash ${MYCODO_PATH}/mycodo/scripts/upgrade_mycodo_release.sh force-upgrade-master
    ;;
    'upgrade-release-major')
        /bin/bash ${MYCODO_PATH}/mycodo/scripts/upgrade_mycodo_release_maj.sh ${2}
    ;;
    'upgrade-post')
        /bin/bash ${MYCODO_PATH}/mycodo/scripts/upgrade_post.sh
    ;;
    'web-server-connect')
        printf "\n#### Connecting to http://localhost (creates Mycodo database if it doesn't exist)\n"
        # Attempt to connect to localhost 5 times, sleeping 60 seconds every fail
        for _ in {1..5}; do
            wget --quiet --no-check-certificate -p http://localhost/ -O /dev/null &&
            printf "#### Successfully connected to http://localhost\n" &&
            break ||
            # Else wait 60 seconds if localhost is not accepting connections
            # Everything below will begin executing if an error occurs before the break
            printf "#### Could not connect to http://localhost. Waiting 60 seconds then trying again (up to 5 times)...\n" &&
            sleep 60 &&
            printf "#### Trying again...\n"
        done
    ;;
    'web-server-reload')
        printf "\n#### Restarting nginx\n"
        service nginx restart
        sleep 5
        printf "#### Reloading mycodoflask\n"
        service mycodoflask reload
    ;;
    'web-server-restart')
        printf "\n#### Restarting nginx\n"
        service nginx restart
        sleep 5
        printf "#### Restarting mycodoflask\n"
        service mycodoflask restart
    ;;
    'web-server-update')
        printf "\n#### Installing and configuring nginx web server\n"
        systemctl disable mycodoflask.service
        rm -rf /etc/systemd/system/mycodoflask.service
        ln -sf ${MYCODO_PATH}/install/mycodoflask_nginx.conf /etc/nginx/sites-enabled/default
        systemctl enable nginx
        systemctl enable ${MYCODO_PATH}/install/mycodoflask.service
    ;;
    *)
        printf "Error: Unrecognized command\n${HELP_OPTIONS}"
    ;;
esac<|MERGE_RESOLUTION|>--- conflicted
+++ resolved
@@ -62,13 +62,8 @@
   update-swap-size              Ensure sqap size is sufficiently large (512 MB)
   install-numpy                 Install numpy
   install-wiringpi              Install wiringpi
-<<<<<<< HEAD
   upgrade                       Upgrade Mycodo to the latest release
   upgrade-major-release         Upgrade Mycodo to a major version release
-=======
-  upgrade                       Upgrade Mycodo to the latest release (of the current major version)
-  upgrade-next-release          Upgrade Mycodo to the next major version release
->>>>>>> 55cbe1d4
   upgrade-master                Upgrade Mycodo to the master branch of the Mycodo github repository
   upgrade-post                  Post-Upgrade commands
   web-server-connect            Attampt to connect to the web server
@@ -414,9 +409,6 @@
     'upgrade')
         /bin/bash ${MYCODO_PATH}/mycodo/scripts/upgrade_mycodo_release.sh
     ;;
-    'upgrade-next-release')
-        /bin/bash ${MYCODO_PATH}/mycodo/scripts/upgrade_mycodo_release_next.sh
-    ;;
     'upgrade-master')
         /bin/bash ${MYCODO_PATH}/mycodo/scripts/upgrade_mycodo_release.sh force-upgrade-master
     ;;
