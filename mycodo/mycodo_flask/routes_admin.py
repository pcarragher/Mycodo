# coding=utf-8
""" collection of Admin endpoints """
import datetime
import logging
import subprocess
import threading
from collections import OrderedDict

import flask_login
import os
from flask import Blueprint
from flask import flash
from flask import make_response
from flask import redirect
from flask import render_template
from flask import request
from flask import url_for
from flask_babel import gettext
from pkg_resources import parse_version

from mycodo.config import BACKUP_LOG_FILE
from mycodo.config import BACKUP_PATH
from mycodo.config import DEPENDENCY_INIT_FILE
from mycodo.config import DEPENDENCY_LOG_FILE
from mycodo.config import DEVICE_INFO
from mycodo.config import FINAL_RELEASES
from mycodo.config import FORCE_UPGRADE_MASTER
from mycodo.config import INSTALL_DIRECTORY
from mycodo.config import MATH_INFO
from mycodo.config import METHOD_INFO
from mycodo.config import MYCODO_VERSION
from mycodo.config import OUTPUT_INFO
from mycodo.config import RESTORE_LOG_FILE
from mycodo.config import STATS_CSV
from mycodo.config import UPGRADE_INIT_FILE
from mycodo.config import UPGRADE_LOG_FILE
from mycodo.databases.models import Misc
from mycodo.mycodo_flask.extensions import db
from mycodo.mycodo_flask.forms import forms_dependencies
from mycodo.mycodo_flask.forms import forms_misc
from mycodo.mycodo_flask.routes_static import inject_variables
from mycodo.mycodo_flask.utils import utils_general
from mycodo.utils.github_release_info import github_latest_release
from mycodo.utils.github_release_info import github_releases
from mycodo.utils.statistics import return_stat_file_dict
from mycodo.utils.system_pi import can_perform_backup
from mycodo.utils.system_pi import get_directory_size
from mycodo.utils.system_pi import internet

logger = logging.getLogger('mycodo.mycodo_flask.admin')

blueprint = Blueprint(
    'routes_admin',
    __name__,
    static_folder='../static',
    template_folder='../templates'
)


@blueprint.context_processor
@flask_login.login_required
def inject_dictionary():
    return inject_variables()


@blueprint.route('/admin/backup', methods=('GET', 'POST'))
@flask_login.login_required
def admin_backup():
    """ Load the backup management page """
    if not utils_general.user_has_permission('edit_settings'):
        return redirect(url_for('routes_general.home'))

    form_backup = forms_misc.Backup()

    backup_dirs_tmp = []
    if not os.path.isdir('/var/Mycodo-backups'):
        flash("Error: Backup directory doesn't exist.", "error")
    else:
        backup_dirs_tmp = sorted(next(os.walk(BACKUP_PATH))[1])
        backup_dirs_tmp.reverse()

    backup_dirs = []
    full_paths = []
    for each_dir in backup_dirs_tmp:
        if each_dir.startswith("Mycodo-backup-"):
            full_path = os.path.join(BACKUP_PATH, each_dir)
            backup_dirs.append((each_dir, get_directory_size(full_path) / 1000000.0))
            full_paths.append(full_path)

    if request.method == 'POST':
        if form_backup.backup.data:
            backup_size, free_before, free_after = can_perform_backup()
            if free_after / 1000000 > 50:
                cmd = "{pth}/mycodo/scripts/mycodo_wrapper backup-create" \
                      " | ts '[%Y-%m-%d %H:%M:%S]'" \
                      " >> {log} 2>&1".format(pth=INSTALL_DIRECTORY,
                                              log=BACKUP_LOG_FILE)
                subprocess.Popen(cmd, shell=True)
                flash(gettext("Backup in progress"), "success")
            else:
                flash(
                    "Not enough free space to perform a backup. A backup "
                    "requires {size_bu:.1f} MB but there is only "
                    "{size_free:.1f} MB available, which would leave "
                    "{size_after:.1f} MB after the backup. If the free space "
                    "after a backup is less than 50 MB, the backup cannot "
                    "proceed. Free up space by deleting current "
                    "backups.".format(size_bu=backup_size / 1000000,
                                      size_free=free_before / 1000000,
                                      size_after=free_after / 1000000),
                    'error')

        elif form_backup.delete.data:
            cmd = "{pth}/mycodo/scripts/mycodo_wrapper backup-delete {dir}" \
                  " 2>&1".format(pth=INSTALL_DIRECTORY,
                                 dir=form_backup.selected_dir.data)
            subprocess.Popen(cmd, shell=True)
            flash(gettext("Deletion of backup in progress"),
                  "success")

        elif form_backup.restore.data:
            cmd = "{pth}/mycodo/scripts/mycodo_wrapper backup-restore {backup}" \
                  " | ts '[%Y-%m-%d %H:%M:%S]'" \
                  " >> {log} 2>&1".format(pth=INSTALL_DIRECTORY,
                                          backup=form_backup.full_path.data,
                                          log=RESTORE_LOG_FILE)
            subprocess.Popen(cmd, shell=True)
            flash(gettext("Restore in progress"),
                  "success")

    return render_template('admin/backup.html',
                           form_backup=form_backup,
                           backup_dirs=backup_dirs,
                           full_paths=full_paths)


def install_dependencies(dependencies):
    now = datetime.datetime.now().strftime("%Y-%m-%d %H:%M:%S")
    with open(DEPENDENCY_LOG_FILE, 'a') as f:
        f.write("\n[{time}] Dependency installation beginning. Installing: {deps}\n\n".format(
            time=now, deps=",".join(dependencies)))

    for each_dep in dependencies:
        if each_dep == 'pigpio':
            cmd = "{pth}/mycodo/scripts/mycodo_wrapper install_pigpio" \
                  " | ts '[%Y-%m-%d %H:%M:%S]'" \
                  " >> {log} 2>&1".format(pth=INSTALL_DIRECTORY,
                                          log=DEPENDENCY_LOG_FILE)
            dep = subprocess.Popen(cmd, shell=True)
            dep.wait()
            now = datetime.datetime.now().strftime("%Y-%m-%d %H:%M:%S")
            with open(DEPENDENCY_LOG_FILE, 'a') as f:
                f.write("\n[{time}] Successfully installed {dep}\n\n".format(
                    time=now, dep=each_dep))
        else:
            cmd = "{pth}/mycodo/scripts/mycodo_wrapper install_dependency {dep}" \
                  " | ts '[%Y-%m-%d %H:%M:%S]' >> {log} 2>&1".format(
                pth=INSTALL_DIRECTORY,
                log=DEPENDENCY_LOG_FILE,
                dep=each_dep)
            dep = subprocess.Popen(cmd, shell=True)
            dep.wait()
            now = datetime.datetime.now().strftime("%Y-%m-%d %H:%M:%S")
            with open(DEPENDENCY_LOG_FILE, 'a') as f:
                f.write("\n[{time}] Successfully installed {dep}\n\n".format(
                    time=now, dep=each_dep))

    cmd = "{pth}/mycodo/scripts/mycodo_wrapper update_permissions" \
          " | ts '[%Y-%m-%d %H:%M:%S]' >> {log}  2>&1".format(
        pth=INSTALL_DIRECTORY,
        log=DEPENDENCY_LOG_FILE)
    init = subprocess.Popen(cmd, shell=True)
    init.wait()

    cmd = "{pth}/mycodo/scripts/mycodo_wrapper frontend_restart" \
          " | ts '[%Y-%m-%d %H:%M:%S]' >> {log}  2>&1".format(
        pth=INSTALL_DIRECTORY,
        log=DEPENDENCY_LOG_FILE)
    init = subprocess.Popen(cmd, shell=True)
    init.wait()

    now = datetime.datetime.now().strftime("%Y-%m-%d %H:%M:%S")
    with open(DEPENDENCY_LOG_FILE, 'a') as f:
        f.write("\n[{time}] #### All Dependencies have been installed.\n\n".format(time=now))

    with open(DEPENDENCY_INIT_FILE, 'w') as f:
        f.write('0')


@blueprint.route('/admin/dependencies', methods=('GET', 'POST'))
@flask_login.login_required
def admin_dependencies_main():
    return redirect(url_for('routes_admin.admin_dependencies', device='0'))


@blueprint.route('/admin/dependencies/<device>', methods=('GET', 'POST'))
@flask_login.login_required
def admin_dependencies(device):
    """ Display Dependency page """
    form_dependencies = forms_dependencies.Dependencies()

    if device != '0':
        device_unmet_dependencies = utils_general.return_dependencies(device)
    elif form_dependencies.device.data:
        device_unmet_dependencies = utils_general.return_dependencies(form_dependencies.device.data)
    else:
        device_unmet_dependencies = []

    unmet_dependencies = OrderedDict()
    unmet_exist = False
    met_dependencies = []
    met_exist = False
    unmet_list = {}
    install_in_progress = False

    # Read from the dependency status file created by the upgrade script
    # to indicate if the upgrade is running.
    try:
        with open(DEPENDENCY_INIT_FILE) as f:
            dep = int(f.read(1))
    except IOError:
        try:
            with open(DEPENDENCY_INIT_FILE, 'w') as f:
                f.write('0')
        finally:
            dep = 0

    if dep:
        install_in_progress = True

    list_dependencies = [
        DEVICE_INFO,
        MATH_INFO,
        METHOD_INFO,
        OUTPUT_INFO
    ]
    for each_section in list_dependencies:
        for each_device in each_section:
            # Determine if there are any unmet dependencies
            unmet_dependencies.update({
                each_device: utils_general.return_dependencies(each_device)
            })
            if utils_general.return_dependencies(each_device):
                unmet_exist = True

            # Determine if there are any met dependencies
            if utils_general.return_dependencies(each_device, dep_type='met'):
                if each_device not in met_dependencies:
                    met_dependencies.append(each_device)
                    met_exist = True

            # Find all the devices that use each unmet dependency
            if unmet_dependencies[each_device]:
                for each_dep in unmet_dependencies[each_device]:
                    if each_dep not in unmet_list:
                        unmet_list[each_dep] = []
                    if each_device not in unmet_list[each_dep]:
                        unmet_list[each_dep].append(each_device)

    if request.method == 'POST':
        if not utils_general.user_has_permission('edit_controllers'):
            return redirect(url_for('routes_admin.admin_dependencies', device=device))

        if form_dependencies.install.data:
            install_in_progress = True
            with open(DEPENDENCY_INIT_FILE, 'w') as f:
                f.write('1')
            install_deps = threading.Thread(
                target=install_dependencies,
                args=(device_unmet_dependencies,))
            install_deps.start()

        return redirect(url_for('routes_admin.admin_dependencies', device=device))

    return render_template('admin/dependencies.html',
                           measurements=DEVICE_INFO,
                           unmet_list=unmet_list,
                           device=device,
                           install_in_progress=install_in_progress,
                           unmet_dependencies=unmet_dependencies,
                           unmet_exist=unmet_exist,
                           met_dependencies=met_dependencies,
                           met_exist=met_exist,
                           form_dependencies=form_dependencies,
                           device_unmet_dependencies=device_unmet_dependencies)


@blueprint.route('/admin/dependency_status', methods=('GET', 'POST'))
@flask_login.login_required
def admin_dependency_status():
    """ Return the last 30 lines of the dependency log """
    if os.path.isfile(DEPENDENCY_LOG_FILE):
        command = 'tail -n 40 {log}'.format(log=DEPENDENCY_LOG_FILE)
        log = subprocess.Popen(
            command, stdout=subprocess.PIPE, shell=True)
        (log_output, _) = log.communicate()
        log.wait()
        log_output = log_output.decode("utf-8")
    else:
        log_output = 'Dependency log not found. If a dependency install was ' \
                     'just initialized, please wait...'
    response = make_response(log_output)
    response.headers["content-type"] = "text/plain"
    return response


@blueprint.route('/admin/statistics', methods=('GET', 'POST'))
@flask_login.login_required
def admin_statistics():
    """ Display collected statistics """
    if not utils_general.user_has_permission('view_stats'):
        return redirect(url_for('routes_general.home'))

    try:
        statistics = return_stat_file_dict(STATS_CSV)
    except IOError:
        statistics = {}
    return render_template('admin/statistics.html',
                           statistics=statistics)


@blueprint.route('/admin/upgrade_status', methods=('GET', 'POST'))
@flask_login.login_required
def admin_upgrade_status():
    """ Return the last 30 lines of the upgrade log """
    if os.path.isfile(UPGRADE_LOG_FILE):
        command = 'tail -n 40 {log}'.format(log=UPGRADE_LOG_FILE)
        log = subprocess.Popen(
            command, stdout=subprocess.PIPE, shell=True)
        (log_output, _) = log.communicate()
        log.wait()
        log_output = log_output.decode("utf-8")
    else:
        log_output = 'Upgrade log not found. If an upgrade was just ' \
                     'initialized, please wait...'
    response = make_response(log_output)
    response.headers["content-type"] = "text/plain"
    return response


@blueprint.route('/admin/upgrade', methods=('GET', 'POST'))
@flask_login.login_required
def admin_upgrade():
    """ Display any available upgrades and option to upgrade """
    if not utils_general.user_has_permission('edit_settings'):
        return redirect(url_for('routes_general.home'))

    if not internet():
        flash(gettext("Upgrade functionality is disabled because an internet "
                      "connection was unable to be detected"),
              "error")
        return render_template('admin/upgrade.html',
                               is_internet=False)

    # Read from the upgrade status file created by the upgrade script
    # to indicate if the upgrade is running.
    try:
        with open(UPGRADE_INIT_FILE) as f:
            upgrade = int(f.read(1))
    except IOError:
        try:
            with open(UPGRADE_INIT_FILE, 'w') as f:
                f.write('0')
        finally:
            upgrade = 0

    if upgrade:
        if upgrade == 2:
            flash(gettext("There was an error encountered during the upgrade"
                          " process. Check the upgrade log for details."),
                  "error")
        return render_template('admin/upgrade.html',
                               upgrade=upgrade)

    form_backup = forms_misc.Backup()
    form_upgrade = forms_misc.Upgrade()

    is_internet = True
    upgrade_available = False

    # Check for any new Mycodo releases on github
    releases = []
    try:
        current_maj_version = int(MYCODO_VERSION.split('.')[0])
        releases = github_releases(current_maj_version)
    except Exception as err:
        flash(gettext("Could not determine local mycodo version or "
                      "online release versions: {err}".format(err=err)),
              "error")
    if len(releases):
        current_latest_release = github_latest_release()
        current_latest_major_version = current_latest_release.split('.')[0]
        current_major_release = releases[0]
        current_releases = []
        releases_behind = None
        for index, each_release in enumerate(releases):
            if parse_version(each_release) >= parse_version(MYCODO_VERSION):
                current_releases.append(each_release)
            if parse_version(each_release) == parse_version(MYCODO_VERSION):
                releases_behind = index
        if (parse_version(releases[0]) > parse_version(MYCODO_VERSION) or
                parse_version(current_latest_release[0]) > parse_version(MYCODO_VERSION)):
            upgrade_available = True
    else:
        current_releases = []
        current_latest_release = '0.0.0'
        current_latest_major_version = '0'
        current_major_release = '0.0.0'
        releases_behind = 0

    # Update database to reflect the current upgrade status
    mod_misc = Misc.query.first()
    if mod_misc.mycodo_upgrade_available != upgrade_available:
        mod_misc.mycodo_upgrade_available = upgrade_available
        db.session.commit()

    if request.method == 'POST':
        if (form_upgrade.upgrade.data and
                (upgrade_available or FORCE_UPGRADE_MASTER)):
            backup_size, free_before, free_after = can_perform_backup()
            if free_after / 1000000 < 50:
                flash(
                    "A backup must be performed during an upgrade and there "
                    "is not enough free space to perform a backup. A backup "
                    "requires {size_bu:.1f} MB but there is only "
                    "{size_free:.1f} MB available, which would leave "
                    "{size_after:.1f} MB after the backup. If the free space "
                    "after a backup is less than 50 MB, the backup cannot "
                    "proceed. Free up space by deleting current "
                    "backups.".format(size_bu=backup_size / 1000000,
                                      size_free=free_before / 1000000,
                                      size_after=free_after / 1000000),
                    'error')
            elif FORCE_UPGRADE_MASTER:
                cmd = "{pth}/mycodo/scripts/mycodo_wrapper upgrade-master" \
                      " | ts '[%Y-%m-%d %H:%M:%S]'" \
                      " >> {log} 2>&1".format(pth=INSTALL_DIRECTORY,
                                              log=UPGRADE_LOG_FILE)
                subprocess.Popen(cmd, shell=True)

                upgrade = 1
                flash(gettext("The upgrade (from master branch) has started"), "success")
            else:
                cmd = "{pth}/mycodo/scripts/mycodo_wrapper upgrade" \
                      " | ts '[%Y-%m-%d %H:%M:%S]'" \
                      " >> {log} 2>&1".format(pth=INSTALL_DIRECTORY,
                                              log=UPGRADE_LOG_FILE)
                subprocess.Popen(cmd, shell=True)

                upgrade = 1
                mod_misc = Misc.query.first()
                mod_misc.mycodo_upgrade_available = False
                db.session.commit()
                flash(gettext("The upgrade has started"), "success")
<<<<<<< HEAD
        elif (form_upgrade.upgrade_major_version.data and
=======
        elif (form_upgrade.upgrade_next_major_version.data and
>>>>>>> 55cbe1d4
                upgrade_available):
            backup_size, free_before, free_after = can_perform_backup()
            if free_after / 1000000 < 50:
                flash(
                    "A backup must be performed during an upgrade and there "
                    "is not enough free space to perform a backup. A backup "
                    "requires {size_bu:.1f} MB but there is only "
                    "{size_free:.1f} MB available, which would leave "
                    "{size_after:.1f} MB after the backup. If the free space "
                    "after a backup is less than 50 MB, the backup cannot "
                    "proceed. Free up space by deleting current "
                    "backups.".format(size_bu=backup_size / 1000000,
                                      size_free=free_before / 1000000,
                                      size_after=free_after / 1000000),
                    'error')
            else:
<<<<<<< HEAD
                cmd = "{pth}/mycodo/scripts/mycodo_wrapper upgrade-release-major {ver}" \
                      " | ts '[%Y-%m-%d %H:%M:%S]'" \
                      " >> {log} 2>&1".format(pth=INSTALL_DIRECTORY,
                                              ver=current_latest_major_version,
=======
                cmd = "{pth}/mycodo/scripts/mycodo_wrapper upgrade-next-release" \
                      " | ts '[%Y-%m-%d %H:%M:%S]'" \
                      " >> {log} 2>&1".format(pth=INSTALL_DIRECTORY,
>>>>>>> 55cbe1d4
                                              log=UPGRADE_LOG_FILE)
                subprocess.Popen(cmd, shell=True)

                upgrade = 1
                mod_misc = Misc.query.first()
                mod_misc.mycodo_upgrade_available = False
                db.session.commit()
<<<<<<< HEAD
            flash(gettext("The major version upgrade has started"), "success")
=======
                flash(gettext("The upgrade has started"), "success")
>>>>>>> 55cbe1d4
        else:
            flash(gettext("You cannot upgrade if an upgrade is not available"),
                  "error")

    return render_template('admin/upgrade.html',
                           final_releases=FINAL_RELEASES,
                           force_upgrade_master=FORCE_UPGRADE_MASTER,
                           form_backup=form_backup,
                           form_upgrade=form_upgrade,
                           current_release=MYCODO_VERSION,
                           current_releases=current_releases,
                           current_major_release=current_major_release,
                           current_latest_release=current_latest_release,
                           current_latest_major_version=current_latest_major_version,
                           releases_behind=releases_behind,
                           upgrade_available=upgrade_available,
                           upgrade=upgrade,
                           is_internet=is_internet)<|MERGE_RESOLUTION|>--- conflicted
+++ resolved
@@ -452,11 +452,7 @@
                 mod_misc.mycodo_upgrade_available = False
                 db.session.commit()
                 flash(gettext("The upgrade has started"), "success")
-<<<<<<< HEAD
         elif (form_upgrade.upgrade_major_version.data and
-=======
-        elif (form_upgrade.upgrade_next_major_version.data and
->>>>>>> 55cbe1d4
                 upgrade_available):
             backup_size, free_before, free_after = can_perform_backup()
             if free_after / 1000000 < 50:
@@ -473,16 +469,10 @@
                                       size_after=free_after / 1000000),
                     'error')
             else:
-<<<<<<< HEAD
                 cmd = "{pth}/mycodo/scripts/mycodo_wrapper upgrade-release-major {ver}" \
                       " | ts '[%Y-%m-%d %H:%M:%S]'" \
                       " >> {log} 2>&1".format(pth=INSTALL_DIRECTORY,
                                               ver=current_latest_major_version,
-=======
-                cmd = "{pth}/mycodo/scripts/mycodo_wrapper upgrade-next-release" \
-                      " | ts '[%Y-%m-%d %H:%M:%S]'" \
-                      " >> {log} 2>&1".format(pth=INSTALL_DIRECTORY,
->>>>>>> 55cbe1d4
                                               log=UPGRADE_LOG_FILE)
                 subprocess.Popen(cmd, shell=True)
 
@@ -490,11 +480,7 @@
                 mod_misc = Misc.query.first()
                 mod_misc.mycodo_upgrade_available = False
                 db.session.commit()
-<<<<<<< HEAD
             flash(gettext("The major version upgrade has started"), "success")
-=======
-                flash(gettext("The upgrade has started"), "success")
->>>>>>> 55cbe1d4
         else:
             flash(gettext("You cannot upgrade if an upgrade is not available"),
                   "error")
