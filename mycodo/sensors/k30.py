# coding=utf-8

from lockfile import LockFile
import logging
import os
import serial
import stat
import time
from .base_sensor import AbstractSensor


class K30Sensor(AbstractSensor):
    """ A sensor support class that monitors the K30's CO2 concentration """

    def __init__(self, device_loc):
        super(K30Sensor, self).__init__()
        self.logger = logging.getLogger(
            "mycodo.sensors.k30.{dev}".format(dev=device_loc))
        self.k30_lock_file = None
        self._co2 = 0

        # Check if device is valid
        self.serial_device = self.is_device(device_loc)
        if self.serial_device:
            try:
                self.ser = serial.Serial(self.serial_device, timeout=1)
                self.k30_lock_file = "/var/lock/sen-k30-{}".format(device_loc)
            except serial.SerialException:
                self.logger.exception('Opening serial')
        else:
            self.logger.error(
                'Could not open "/dev/{dev}".'
                'Check the device location is correct.'.format(
                    dev=self.serial_device))

    def __repr__(self):
        """  Representation of object """
        return "<{cls}(co2={co2})>".format(
            cls=type(self).__name__,
            co2="{0:.2f}".format(self._co2))

    def __str__(self):
        """ Return CO2 information """
        return "CO2: {co2}".format(co2="{0:.2f}".format(self._co2))

    def __iter__(self):  # must return an iterator
        """ K30 iterates through live CO2 readings """
        return self

    def next(self):
        """ Get next CO2 reading """
        if self.read():  # raised an error
            raise StopIteration  # required
        return dict(co2=float('{0:.2f}'.format(self._co2)))

    def info(self):
        conditions_measured = [
            ("CO2", "co2", "float", "0.00", self._co2, self.co2)
        ]
        return conditions_measured

    @property
    def co2(self):
        """ CO2 concentration in ppmv """
        if not self._co2:  # update if needed
            self.read()
        return self._co2

    def get_measurement(self):
        """ Gets the K30's CO2 concentration in ppmv via UART"""
        self._co2 = None
        self.ser.flushInput()
        time.sleep(1)
        self.ser.write("\xFE\x44\x00\x08\x02\x9F\x25")
        time.sleep(.01)
        resp = self.ser.read(7)
        if len(resp) != 0:
            high = ord(resp[3])
            low = ord(resp[4])
            co2 = (high * 256) + low
            return co2
        return None

    def read(self):
        """
        Takes a reading from the K30 and updates the self._co2 value

        :returns: None on success or 1 on error
        """
        if not self.serial_device:  # Don't measure if device isn't validated
            return None

        lock = LockFile(self.k30_lock_file)
        try:
            # Acquire lock on K30 to ensure more than one read isn't
            # being attempted at once.
            while not lock.i_am_locking():
                try:  # wait 60 seconds before breaking lock
                    lock.acquire(timeout=60)
                except Exception as e:
<<<<<<< HEAD
                    logger.exception(
                        "{cls} 60 second timeout, {lock} lock broken: "
                        "{err}".format(cls=type(self).__name__,
                                       lock=K30_LOCK_FILE,
                                       err=e))
=======
                    self.logger.error(
                        "{cls} 60 second timeout, {lock} lock broken: "
                        "{err}".format(
                            cls=type(self).__name__,
                            lock=self.k30_lock_file,
                            err=e))
>>>>>>> c01063b4
                    lock.break_lock()
                    lock.acquire()
            self._co2 = self.get_measurement()
            lock.release()
            if self._co2 is None:
                return 1
            return  # success - no errors
        except Exception as e:
<<<<<<< HEAD
            logger.exception(
=======
            self.logger.error(
>>>>>>> c01063b4
                "{cls} raised an exception when taking a reading: "
                "{err}".format(cls=type(self).__name__, err=e))
            lock.release()
            return 1

    @staticmethod
    def is_device(path):
        try:
            if stat.S_ISBLK(os.stat("/dev/{dev}".format(dev=path)).st_mode):
                return path
        except:
            pass
        return None<|MERGE_RESOLUTION|>--- conflicted
+++ resolved
@@ -98,20 +98,12 @@
                 try:  # wait 60 seconds before breaking lock
                     lock.acquire(timeout=60)
                 except Exception as e:
-<<<<<<< HEAD
-                    logger.exception(
-                        "{cls} 60 second timeout, {lock} lock broken: "
-                        "{err}".format(cls=type(self).__name__,
-                                       lock=K30_LOCK_FILE,
-                                       err=e))
-=======
                     self.logger.error(
                         "{cls} 60 second timeout, {lock} lock broken: "
                         "{err}".format(
                             cls=type(self).__name__,
                             lock=self.k30_lock_file,
                             err=e))
->>>>>>> c01063b4
                     lock.break_lock()
                     lock.acquire()
             self._co2 = self.get_measurement()
@@ -120,11 +112,7 @@
                 return 1
             return  # success - no errors
         except Exception as e:
-<<<<<<< HEAD
-            logger.exception(
-=======
             self.logger.error(
->>>>>>> c01063b4
                 "{cls} raised an exception when taking a reading: "
                 "{err}".format(cls=type(self).__name__, err=e))
             lock.release()
